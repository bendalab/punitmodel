--- conflicted
+++ resolved
@@ -70,12 +70,8 @@
     v_mem = v_zero
     adapt = a_zero
 
-<<<<<<< HEAD
-    # prepare noise:
-=======
     # prepare noise:    
     # noise_strength = np.sqrt(noise_strength * 2)   ## addition by Sascha for models*big.csv
->>>>>>> 519d6abf
     noise = np.random.randn(len(stimulus))
     noise *= noise_strength / np.sqrt(deltat)
 
